--- conflicted
+++ resolved
@@ -61,11 +61,7 @@
             return 0
         fi
 	    return 1
-<<<<<<< HEAD
-    }`,
-=======
     }`
->>>>>>> d8f9d1cd
 
   // ArduinoVersion represents Arduino CLI version number.
   ArduinoVersion string = "0.0.1-pre-alpha"	
