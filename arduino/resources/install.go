--- conflicted
+++ resolved
@@ -124,11 +124,7 @@
 		}
 	}
 	if root == nil {
-<<<<<<< HEAD
-		return nil, fmt.Errorf("package does not contains any subfolder")
-=======
 		return nil, fmt.Errorf("files in archive must be placed in a subdirectory")
->>>>>>> fdfe9999
 	}
 	return root, nil
 }